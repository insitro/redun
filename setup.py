import os
import platform

from setuptools import find_packages, setup

REQUIRE_POSTGRES = os.getenv("REQUIRE_POSTGRES") == "1"
PSYCOPG2_VERSION = "psycopg2-binary>=2.8"

requirements = [
    # By using the extra deps boto3 and awscli, we help the solver find
    # a solution faster, since aiobotocore currently requires pinned dependencies of
    # boto3 and awscli.
    "aiobotocore[boto3,awscli]>=2.0.1",
    "aiohttp>=3.7.4,<4",
    "alembic>=1.4",
    "boto3>=1.16.63",
    # Temporarily cap botocore version until bug is fixed
    # https://github.com/iterative/dvc/issues/8513#issuecomment-1298761683
    "botocore>=1.22.8,<1.28.0",
    "gcsfs>=2021.4.0",
    "s3fs>=2021.11.1",
    "sqlalchemy>=1.3.17,<2",
    "python-dateutil>=2.8",
    # If updating this list, check executors/aws_glue.py stays up to date with
    # packages needed to run in the glue environment.
]

<<<<<<< HEAD
extras = {
    "glue": ["pandas", "pyarrow", "pyspark"],
    "k8s": "kubernetes>=22.6",
    "viz": "pygraphviz",
}
=======
python_36_backports = ["dataclasses>=0.8", "types-dataclasses>=0.6.6"]

extras = {"glue": ["pandas", "pyarrow", "pyspark"], "viz": "pygraphviz"}
>>>>>>> bbdca313

if REQUIRE_POSTGRES:
    requirements.append(PSYCOPG2_VERSION)
else:
    extras["postgres"] = [PSYCOPG2_VERSION]

if "3.6" in platform.python_version():
    requirements.append(python_36_backports)


def get_version() -> str:
    """
    Get the redun package version.
    """
    # Technique from: https://packaging.python.org/guides/single-sourcing-package-version/
    basedir = os.path.dirname(__file__)
    module_path = os.path.join(basedir, "redun", "__init__.py")
    with open(module_path) as infile:
        for line in infile:
            if line.startswith("__version__"):
                _, version, _ = line.split('"', 2)
                return version
    assert False, "Cannot find redun package version"


setup(
    name="redun",
    version=get_version(),
    zip_safe=True,
    packages=find_packages(),
    author="Matt Rasmussen",
    author_email="rasmus@insitro.com",
    url="https://github.com/insitro/redun/",
    description="Yet another redundant workflow engine.",
    long_description="""
redun aims to be a more expressive and efficient workflow framework, built on
top of the popular Python programming language. It takes the somewhat contrarian
view that writing dataflows directly is unnecessarily restrictive, and by doing
so we lose abstractions we have come to rely on in most modern high-level
languages (control flow, compositiblity, recursion, high order functions, etc).
redun's key insight is that workflows can be expressed as lazy expressions, that
are then evaluated by a scheduler which performs automatic parallelization,
caching, and data provenance logging.

redun's key features are:

- Workflows are defined by lazy expressions that when evaluated emit dynamic directed acyclic
  graphs (DAGs), enabling complex data flows.
- Incremental computation that is reactive to both data changes as well as code changes.
- Workflow tasks can be executed on a variety of compute backend (threads, processes, AWS batch
  jobs, Spark jobs, etc).
- Data changes are detected for in memory values as well as external data sources such as files
  and object stores using file hashing.
- Code changes are detected by hashing individual Python functions and comparing against
  historical call graph recordings.
- Past intermediate results are cached centrally and reused across workflows.
- Past call graphs can be used as a data lineage record and can be queried for debugging and
  auditing.
    """,
    scripts=["bin/redun"],
    include_package_data=True,
    python_requires=">= 3.6",
    install_requires=requirements,
    extras_require=extras,
)<|MERGE_RESOLUTION|>--- conflicted
+++ resolved
@@ -25,17 +25,13 @@
     # packages needed to run in the glue environment.
 ]
 
-<<<<<<< HEAD
+python_36_backports = ["dataclasses>=0.8", "types-dataclasses>=0.6.6"]
+
 extras = {
     "glue": ["pandas", "pyarrow", "pyspark"],
     "k8s": "kubernetes>=22.6",
     "viz": "pygraphviz",
 }
-=======
-python_36_backports = ["dataclasses>=0.8", "types-dataclasses>=0.6.6"]
-
-extras = {"glue": ["pandas", "pyarrow", "pyspark"], "viz": "pygraphviz"}
->>>>>>> bbdca313
 
 if REQUIRE_POSTGRES:
     requirements.append(PSYCOPG2_VERSION)
