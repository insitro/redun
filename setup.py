import os
from setuptools import setup, find_packages

REQUIRE_POSTGRES = os.getenv("REQUIRE_POSTGRES") == "1"
PSYCOPG2_VERSION = "psycopg2-binary>=2.8"

requirements = [
    # By using the extra deps boto3 and awscli, we help the solver find
    # a solution faster, since aiobotocore currently requires pinned dependencies of
    # boto3 and awscli.
    "aiobotocore[boto3,awscli]>=2.0.1",
    "aiohttp>=3.7.4",
    "alembic>=1.4",
    "boto3>=1.16.63",
    "botocore>=1.22.8",
    "gcsfs>=2021.4.0",
    "s3fs>=2021.11.1",
    "sqlalchemy>=1.3.17,<2",
    "python-dateutil>=2.8",
<<<<<<< HEAD
    "kubernetes>=22.6",
=======
    # If updating this list, check executors/aws_glue.py stays up to date with
    # packages needed to run in the glue environment.
>>>>>>> 293932b4
]

extras = {"glue": ["pandas", "pyarrow", "pyspark"]}

if REQUIRE_POSTGRES:
    requirements.append(PSYCOPG2_VERSION)
else:
    extras["postgres"] = [PSYCOPG2_VERSION]


def get_version() -> str:
    """
    Get the redun package version.
    """
    # Technique from: https://packaging.python.org/guides/single-sourcing-package-version/
    basedir = os.path.dirname(__file__)
    module_path = os.path.join(basedir, "redun", "__init__.py")
    with open(module_path) as infile:
        for line in infile:
            if line.startswith("__version__"):
                _, version, _ = line.split('"', 2)
                return version
    assert False, "Cannot find redun package version"


setup(
    name="redun",
    version=get_version(),
    zip_safe=True,
    packages=find_packages(),
    author="Matt Rasmussen",
    author_email="rasmus@insitro.com",
    url="https://github.com/insitro/redun/",
    description="Yet another redundant workflow engine.",
    long_description="""
redun aims to be a more expressive and efficient workflow framework, built on
top of the popular Python programming language. It takes the somewhat contrarian
view that writing dataflows directly is unnecessarily restrictive, and by doing
so we lose abstractions we have come to rely on in most modern high-level
languages (control flow, compositiblity, recursion, high order functions, etc).
redun's key insight is that workflows can be expressed as lazy expressions, that
are then evaluated by a scheduler which performs automatic parallelization,
caching, and data provenance logging.

redun's key features are:

- Workflows are defined by lazy expressions that when evaluated emit dynamic directed acyclic graphs (DAGs), enabling complex data flows.
- Incremental computation that is reactive to both data changes as well as code changes.
- Workflow tasks can be executed on a variety of compute backend (threads, processes, AWS batch jobs, Spark jobs, etc).
- Data changes are detected for in memory values as well as external data sources such as files and object stores using file hashing.
- Code changes are detected by hashing individual Python functions and comparing against historical call graph recordings.
- Past intermediate results are cached centrally and reused across workflows.
- Past call graphs can be used as a data lineage record and can be queried for debugging and auditing.
    """,
    scripts=["bin/redun"],
    include_package_data=True,
    python_requires=">= 3.6",
    install_requires=requirements,
    extras_require=extras,
)<|MERGE_RESOLUTION|>--- conflicted
+++ resolved
@@ -17,12 +17,9 @@
     "s3fs>=2021.11.1",
     "sqlalchemy>=1.3.17,<2",
     "python-dateutil>=2.8",
-<<<<<<< HEAD
     "kubernetes>=22.6",
-=======
     # If updating this list, check executors/aws_glue.py stays up to date with
     # packages needed to run in the glue environment.
->>>>>>> 293932b4
 ]
 
 extras = {"glue": ["pandas", "pyarrow", "pyspark"]}
