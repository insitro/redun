--- conflicted
+++ resolved
@@ -68,15 +68,10 @@
     https://github.com/kubernetes-client/python/blob/master/kubernetes/docs/V1Job.md
     Also creates necessary sub-objects"""
 
-<<<<<<< HEAD
     try:
         env = [{"name": key, "value": value} for key, value in get_aws_env_vars().items()]
     except:
         env = []
-=======
-    # env = [{"name": key, "value": value} for key, value in get_aws_env_vars().items()]
-    env = []
->>>>>>> 25942660
     container = client.V1Container(name=name, image=image, command=command, env=env)
 
     if resources is None:
