--- conflicted
+++ resolved
@@ -87,15 +87,9 @@
         common_args.append("--rm")
 
     env = dict(os.environ)
-<<<<<<< HEAD
     if executor_name == "aws_batch-debug" and not aws_utils.is_ec2_instance():
         env.update(aws_utils.get_aws_env_vars())
         # AWS Environment args.
-=======
-    if include_aws_env and not aws_utils.is_ec2_instance():
-        # Forward AWS environment args to docker container.
-        env.update(aws_utils.get_aws_env_vars())
->>>>>>> a539914e
         common_args.extend(
             [
                 "-e",
@@ -108,11 +102,8 @@
                 "AWS_DEFAULT_REGION",
             ]
         )
-<<<<<<< HEAD
     elif executor_name == "gcp_batch_debug":
         pass
-=======
->>>>>>> a539914e
 
     # Volume mounting args.
     for host, container in volumes:
@@ -227,10 +218,7 @@
     """
     shell_command = get_script_task_command(scratch_prefix, job, command)
     container_id = run_docker(
-<<<<<<< HEAD
         executor_name,
-=======
->>>>>>> a539914e
         shell_command,
         image=image,
         **get_docker_job_options(job_options, scratch_prefix),
