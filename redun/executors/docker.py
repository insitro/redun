import logging
import os
import subprocess
import threading
import time
from collections import OrderedDict
from configparser import SectionProxy
from tempfile import mkstemp
from typing import Any, Dict, Iterable, Iterator, List, Optional, Tuple

from redun.executors import aws_utils
from redun.executors.base import Executor, register_executor
from redun.executors.code_packaging import package_code, parse_code_package_config
from redun.executors.command import get_oneshot_command, get_script_task_command
from redun.executors.scratch import (
    SCRATCH_OUTPUT,
    SCRATCH_STATUS,
    get_job_scratch_dir,
    get_job_scratch_file,
    parse_job_error,
    parse_job_result,
)
from redun.file import File
from redun.scheduler import Job, Scheduler
from redun.scripting import get_task_command
from redun.task import Task

SUCCEEDED = "SUCCEEDED"
FAILED = "FAILED"


class DockerError(Exception):
    pass


def run_docker(
    command: List[str],
    image: str,
    volumes: Iterable[Tuple[str, str]] = [],
    interactive: bool = True,
    cleanup: bool = False,
    memory: int = 4,
    vcpus: int = 1,
    gpus: int = 0,
    shared_memory: Optional[int] = None,
) -> str:
    """
    Run a Docker container locally.

    Parameters
    ----------
    command : List[str]
        A shell command to run within the docker container (e.g. ["ls" "-la"]).
    image : str
        A Docker image.
    volumes : Iterable[Tuple[str, srt]]
        A list of ('host', 'container') path pairs for volume mounting.
    interactive : bool
        If True, the Docker container is run in interactive mode.
    cleanup : bool
        If True, remove the container after execution.
    memory : int
        Number of GB of memory to reserve for the container.
    vcpus : int
        Number of CPUs to reserve for the container.
    gpus : int
        Number of GPUs to reserve for the container.
    shared_memory : Optional[int]
        Number of GB of shared memory to reserve for the container.
    """
    # Add AWS credentials to environment for docker command.
    env = dict(os.environ)
    #if not aws_utils.is_ec2_instance():
    #    env.update(aws_utils.get_aws_env_vars())

    common_args = []
    if cleanup:
        common_args.append("--rm")

    # Environment args.
    common_args.extend(
        ["-e", "AWS_ACCESS_KEY_ID", "-e", "AWS_SECRET_ACCESS_KEY", "-e", "AWS_SESSION_TOKEN"]
    )

    # Volume mounting args.
    for host, container in volumes:
        common_args.extend(["-v", f"{host}:{container}"])

    common_args.extend([f"--memory={memory}g", f"--cpus={vcpus}"])
    if gpus:
        # We can't easily assign a single gpu so we make all available if any GPUs are required.
        common_args.extend(["--gpus", "all"])
    if shared_memory is not None:
        common_args.append(f"--shm-size={shared_memory}g")

    common_args.append(image)
    common_args.extend(command)

    if interactive:
        # Adding this flag is necessary to prevent docker from hijacking the terminal and modifying
        # the tty settings. One of the modifications it makes when it hijacks the terminal is to
        # change the behavior of line endings which means output(like from logging) will be
        # malformed until the docker container exits and the hijacked connection is closed which
        # resets the tty settings.
        env["NORAW"] = "true"

        # Run Docker interactively.
        fd, cidfile = mkstemp()
        os.close(fd)
        os.remove(cidfile)

<<<<<<< HEAD
        docker_command = ["docker", "run", "-i", "--cidfile", cidfile] + common_args
        subprocess.check_call(docker_command, env=env)
=======
        docker_command = ["docker", "run", "-it", "--cidfile", cidfile] + common_args
        try:
            subprocess.check_call(docker_command, env=env)
        except subprocess.CalledProcessError as error:
            raise DockerError(error)
>>>>>>> f5cf7f54
        with open(cidfile) as infile:
            container_id = infile.read().strip()
        os.remove(cidfile)
    else:
        # Run Docker in the background.
        docker_command = ["docker", "run", "-d"] + common_args
        try:
            container_id = subprocess.check_output(docker_command, env=env).strip().decode("utf8")
        except subprocess.CalledProcessError as error:
            raise DockerError(error)

    return container_id


def get_docker_job_options(job_options: dict, scratch_path: str) -> dict:
    """
    Returns Docker-specific job options from general job options.

    Adds the scratch_path as a volume mount.
    """
    keys = ["vcpus", "memory", "gpus", "shared_memory", "volumes", "interactive"]
    options = {key: job_options[key] for key in keys if key in job_options}
    options["volumes"] = options.get("volumes", []) + [(scratch_path, scratch_path)]
    return options


def submit_task(
    image: str,
    scratch_prefix: str,
    job: Job,
    a_task: Task,
    args: Tuple = (),
    kwargs: Dict[str, Any] = {},
    job_options: dict = {},
    code_file: Optional[File] = None,
) -> Dict[str, Any]:
    """
    Submit a redun Task to Docker.
    """
    command = get_oneshot_command(
        scratch_prefix,
        job,
        a_task,
        args,
        kwargs,
        job_options=job_options,
        code_file=code_file,
    )
    container_id = run_docker(
        command,
        image=image,
        **get_docker_job_options(job_options, scratch_prefix),
    )
    return {"jobId": container_id, "redun_job_id": job.id}


def submit_command(
    image: str,
    scratch_prefix: str,
    job: Job,
    command: str,
    job_options: dict = {},
) -> dict:
    """
    Submit a shell command to Docker.
    """
    shell_command = get_script_task_command(scratch_prefix, job, command)
    container_id = run_docker(
        shell_command, image=image, **get_docker_job_options(job_options, scratch_prefix)
    )
    return {"jobId": container_id, "redun_job_id": job.id}


def iter_job_status(scratch_prefix: str, job_id2job: Dict[str, "Job"]) -> Iterator[dict]:
    """
    Returns local Docker jobs grouped by their status.
    """
    running_containers = subprocess.check_output(["docker", "ps", "--no-trunc"]).decode("utf8")

    for job_id, redun_job in job_id2job.items():
        if job_id not in running_containers:
            # Job is done running.
            status_file = File(get_job_scratch_file(scratch_prefix, redun_job, SCRATCH_STATUS))
            output_file = File(get_job_scratch_file(scratch_prefix, redun_job, SCRATCH_OUTPUT))

            # Get docker logs and remove container.
            logs = subprocess.check_output(["docker", "logs", job_id]).decode("utf8")
            logs += "Removing container...\n"
            logs += subprocess.check_output(["docker", "rm", job_id]).decode("utf8")

            # TODO: Simplify whether status file is always used or not.
            if status_file.exists():
                succeeded = status_file.read().strip() == "ok"
            else:
                succeeded = output_file.exists()

            status = SUCCEEDED if succeeded else FAILED
            yield {"jobId": job_id, "status": status, "logs": logs}


@register_executor("docker")
class DockerExecutor(Executor):
    """
    A redun Executor for running jobs on local Docker containers.
    """

    def __init__(
        self,
        name: str,
        scheduler: Optional[Scheduler] = None,
        config: Optional[SectionProxy] = None,
    ):
        super().__init__(name, scheduler=scheduler)
        if config is None:
            raise ValueError("DockerExecutor requires config.")

        # Required config.
        self._image = config["image"]
        self._scratch_prefix_rel = config["scratch"]
        self._scratch_prefix_abs: Optional[str] = None
        self._interval = config.getfloat("job_monitor_interval", fallback=0.2)

        # Optional config.
        self._code_package = parse_code_package_config(config)
        self._code_file: Optional[File] = None

        # Default task options.
        self._default_job_options = {
            "vcpus": config.getint("vcpus", fallback=1),
            "gpus": config.getint("gpus", fallback=0),
            "memory": config.getint("memory", fallback=4),
            "shared_memory": config.getint("shared_memory", fallback=None),
        }

        self._is_running = False
        self._pending_jobs: Dict[str, "Job"] = OrderedDict()
        self._thread: Optional[threading.Thread] = None

    @property
    def _scratch_prefix(self) -> str:
        if not self._scratch_prefix_abs:
            if os.path.isabs(self._scratch_prefix_rel):
                self._scratch_prefix_abs = self._scratch_prefix_rel
            else:
                # TODO: Is there a better way to find the path of the current
                # config dir?
                try:
                    assert self._scheduler
                    base_dir = os.path.abspath(
                        self._scheduler.config["repos"]["default"]["config_dir"]
                    )
                except KeyError:
                    # Use current working directory as base_dir if default
                    # config_dir cannot be found.
                    base_dir = os.getcwd()

                self._scratch_prefix_abs = os.path.normpath(
                    os.path.join(base_dir, self._scratch_prefix_rel)
                )
        assert self._scratch_prefix_abs
        return self._scratch_prefix_abs

    def _start(self) -> None:
        """
        Start monitoring thread.
        """
        os.makedirs(self._scratch_prefix, exist_ok=True)

        if not self._is_running:
            self._is_running = True
            self._thread = threading.Thread(target=self._monitor, daemon=False)
            self._thread.start()

    def stop(self) -> None:
        """
        Stop Executor and monitoring thread.
        """
        self._is_running = False

        # Stop monitor thread.
        if (
            self._thread
            and self._thread.is_alive()
            and threading.get_ident() != self._thread.ident
        ):
            self._thread.join()

    def _monitor(self) -> None:
        """
        Thread for monitoring local Docker containers.
        """
        assert self._scheduler

        try:
            while self._is_running and self._pending_jobs:
                # Copy pending_jobs since it can change due to new submissions.
                jobs = iter_job_status(self._scratch_prefix, dict(self._pending_jobs))
                for job in jobs:
                    self._process_job_status(job)
                time.sleep(self._interval)

        except Exception as error:
            # Since we run this is method at the top-level of a thread, we
            # need to catch all exceptions so we can properly report them to
            # the scheduler.
            self._scheduler.reject_job(None, error)

        self.log("Shutting down executor...", level=logging.DEBUG)
        self.stop()

    def _process_job_status(self, job: dict) -> None:
        """
        Process container job statuses.
        """
        assert self._scheduler

        if job["status"] == SUCCEEDED:
            # Assume a recently completed job has valid results.
            redun_job = self._pending_jobs.pop(job["jobId"])
            result, exists = parse_job_result(self._scratch_prefix, redun_job)
            if exists:
                self._scheduler.done_job(redun_job, result)
            else:
                # This can happen if job ended in an inconsistent state.
                self._scheduler.reject_job(
                    redun_job,
                    FileNotFoundError(
                        get_job_scratch_file(self._scratch_prefix, redun_job, SCRATCH_OUTPUT)
                    ),
                )
        elif job["status"] == FAILED:
            redun_job = self._pending_jobs.pop(job["jobId"])
            error, error_traceback = parse_job_error(self._scratch_prefix, redun_job)
            error_traceback.logs = [line + "\n" for line in job["logs"].split("\n")]
            self._scheduler.reject_job(redun_job, error, error_traceback=error_traceback)

    def _submit(self, job: Job, args: Tuple, kwargs: dict) -> None:
        """
        Submit Job to executor.
        """
        assert self._scheduler
        assert job.task

        # Package code if necessary and we have not already done so. If code_package is False,
        # then we can skip this step. Additionally, if we have already packaged and set code_file,
        # then we do not need to repackage.
        if self._code_package is not False and self._code_file is None:
            code_package = self._code_package or {}
            assert isinstance(code_package, dict)
            self._code_file = package_code(self._scratch_prefix, code_package)

        job_options: dict = {
            **self._default_job_options,
            **job.get_options(),
        }
        image: str = job_options.pop("image", self._image)

        # Submit a new Batch job.
        try:
            if not job.task.script:
                docker_resp = submit_task(
                    image,
                    self._scratch_prefix,
                    job,
                    job.task,
                    args=args,
                    kwargs=kwargs,
                    job_options=job_options,
                    code_file=self._code_file,
                )
            else:
                command = get_task_command(job.task, args, kwargs)
                docker_resp = submit_command(
                    image,
                    self._scratch_prefix,
                    job,
                    command,
                    job_options=job_options,
                )
        except DockerError:
            error, error_traceback = parse_job_error(self._scratch_prefix, job)
            self._scheduler.reject_job(job, error, error_traceback=error_traceback)
            return

        job_dir = get_job_scratch_dir(self._scratch_prefix, job)
        self.log(
            "submit redun job {redun_job} as Docker container {container_id}:\n"
            "  container_id = {container_id}\n"
            "  scratch_path = {job_dir}\n".format(
                redun_job=job.id,
                container_id=docker_resp["jobId"],
                job_dir=job_dir,
            )
        )
        self._pending_jobs[docker_resp["jobId"]] = job
        self._start()

    def submit(self, job: Job, args: Tuple, kwargs: dict) -> None:
        """
        Submit Job to executor.
        """
        return self._submit(job, args, kwargs)

    def submit_script(self, job: Job, args: Tuple, kwargs: dict) -> None:
        """
        Submit Job for script task to executor.
        """
        return self._submit(job, args, kwargs)<|MERGE_RESOLUTION|>--- conflicted
+++ resolved
@@ -109,16 +109,11 @@
         os.close(fd)
         os.remove(cidfile)
 
-<<<<<<< HEAD
-        docker_command = ["docker", "run", "-i", "--cidfile", cidfile] + common_args
-        subprocess.check_call(docker_command, env=env)
-=======
         docker_command = ["docker", "run", "-it", "--cidfile", cidfile] + common_args
         try:
             subprocess.check_call(docker_command, env=env)
         except subprocess.CalledProcessError as error:
             raise DockerError(error)
->>>>>>> f5cf7f54
         with open(cidfile) as infile:
             container_id = infile.read().strip()
         os.remove(cidfile)
