--- conflicted
+++ resolved
@@ -72,6 +72,7 @@
 )
 from redun.backends.db.serializers import RecordSerializer
 from redun.config import Config, create_config_section
+from redun.executors.base import get_executors_from_config, Executor
 from redun.executors.aws_batch import (
     BATCH_LOG_GROUP,
     AWSBatchExecutor,
@@ -89,11 +90,7 @@
 from redun.expression import TaskExpression
 from redun.file import File as BaseFile
 from redun.file import copy_file, list_filesystems
-<<<<<<< HEAD
-from redun.job_array import AWS_ARRAY_VAR, GCP_ARRAY_VAR, K8S_ARRAY_VAR
-=======
 from redun.job_array import get_job_array_index
->>>>>>> a539914e
 from redun.logging import log_levels, logger
 from redun.scheduler import (
     DryRunResult,
@@ -1585,7 +1582,6 @@
         logger.info(f"redun :: version {redun.__version__}")
         logger.info(f"config dir: {get_config_dir(args.config)}")
 
-<<<<<<< HEAD
         # Setup Scheduler.
         scheduler = self.get_scheduler(args, migrate_if_local=True)
 
@@ -1608,12 +1604,6 @@
 
         # Setup Scheduler.
         executor.set_scheduler(scheduler)
-=======
-        config = setup_config(args.config)
-        executor_name = args.executor
-        if not executor_name:
-            raise RedunClientError("--executor is required.")
->>>>>>> a539914e
 
         # Parse task options.
         task_options = dict(map(parse_tag_key_value, args.option)) if args.option else {}
@@ -2544,18 +2534,8 @@
         """
         array_job_index: int = -1
         if args.array_job:
-<<<<<<< HEAD
-            if AWS_ARRAY_VAR in os.environ:
-                array_job_index = int(os.environ[AWS_ARRAY_VAR])
-            elif K8S_ARRAY_VAR in os.environ:
-                array_job_index = int(os.environ[K8S_ARRAY_VAR])
-            elif GCP_ARRAY_VAR in os.environ:
-                array_job_index = int(os.environ[GCP_ARRAY_VAR])
-            else:
-=======
             index = get_job_array_index()
             if index is None:
->>>>>>> a539914e
                 raise RedunClientError("Array job environment variable not set")
             else:
                 array_job_index = index
