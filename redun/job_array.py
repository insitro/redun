import threading
import time
from collections import defaultdict
from typing import Any, Callable, Dict, List

from redun.scheduler import Job

# Per AWS documentation, see:
# https://docs.aws.amazon.com/batch/latest/userguide/service_limits.html
MAX_ARRAY_SIZE = 10000
# https://docs.aws.amazon.com/batch/latest/userguide/job_env_vars.html
AWS_ARRAY_VAR = "AWS_BATCH_JOB_ARRAY_INDEX"
# https://kubernetes.io/docs/tasks/job/indexed-parallel-processing-static/
K8S_ARRAY_VAR = "JOB_COMPLETION_INDEX"


class JobDescription:
    def __init__(self, job: Job):
        self.task_name = job.task.name
        self.options = job.get_options()
        self.key = self.task_name + " " + str(sorted(self.options.items()))

    def __hash__(self) -> int:
        return hash(self.key)

    def __eq__(self, other: Any) -> bool:
        return isinstance(other, JobDescription) and self.key == other.key

    def __repr__(self) -> str:
        return f"NAME:{self.task_name}\tOPTIONS: {self.options}"


class JobArrayer:
    """
    A 'sink' for submitted jobs that detects when jobs can be submitted as an
    array job. Eligible jobs will have the same task, task options, and
    resource requirements, but can differ in the args and kwargs passed to the
    task.

    The method uses "staleness" of submitted jobs in the 'sink'.  Eligible jobs
    are grouped in the pool (really a dict). Grouped jobs that haven't had new
    ones added to the group for `stale_time` sec will be submitted.

    Parameters
    ----------
    submit_jobs: Callable[[List[Job]], None]
        Callback called when a group of jobs are ready to be submitted as an array.

    on_error: Callable[[Exception], None]
        Callback called when there is a top-level error.

    submit_interval: float
        How frequently the monitor thread will check for submittable stale
        jobs. Should be less than `stale_time`, ideally.

    stale_time: float
        Job groupings that haven't had new jobs added for this many seconds
        will be submitted.

    min_array_size: int
        Minimum number of jobs in a group to be submitted as an array job
        instead of individual jobs. Can be anywhere from 2 to
        `MAX_ARRAY_SIZE-1`.

    max_array_size: int
        Maximum number of jobs that can be submitted as an array job. Must
        be in (`min_array_size`, `MAX_ARRAY_SIZE`].
    """

    def __init__(
        self,
<<<<<<< HEAD
        executor: Any,
=======
        submit_jobs: Callable[[List[Job]], None],
        on_error: Callable[[Exception], None],
>>>>>>> d54c55b2
        submit_interval: float,
        stale_time: float,
        min_array_size: int,
        max_array_size: int = MAX_ARRAY_SIZE,
    ):

        self.min_array_size = min_array_size
        self.max_array_size = min(max_array_size, MAX_ARRAY_SIZE)
        if self.max_array_size < self.min_array_size:
            raise ValueError("Maximum array size cannot be less than minimum.")

        self.pending: Dict[JobDescription, List[Job]] = defaultdict(list)
        self.pending_timestamps: Dict[JobDescription, float] = {}
        self._lock = threading.Lock()

        self._submit_jobs = submit_jobs
        self._on_error = on_error
        self.interval = submit_interval
        self.stale_time = stale_time

        # Monitor thread
        self._monitor_thread = threading.Thread(target=self._monitor_stale_jobs, daemon=True)
        self._exit_flag = threading.Event()
        self.num_pending = 0

    def _monitor_stale_jobs(self) -> None:
        """Monitoring thread batches up stale jobs"""
        try:
            while not self._exit_flag.wait(timeout=self.interval):
                stales = self.get_stale_descrs()

                for descr in stales:
                    self.submit_pending_jobs(descr)
        except Exception as error:
            # Since we run this method at the top level of a thread, we need to
            # catch all exceptions so we can properly report them to the
            # scheduler.
            self._on_error(error)

    def start(self) -> None:
        # Do not have a monitor thread when arraying is disabled.
        if not self.min_array_size:
            return

        if self._monitor_thread.is_alive():
            return

        # Initialize a new Thread here in case a previous one has completed,
        # since Threads can't be started more than once.
        self._exit_flag.clear()
        self._monitor_thread = threading.Thread(target=self._monitor_stale_jobs, daemon=True)
        self._monitor_thread.start()

    def stop(self) -> None:
        self._exit_flag.set()
        if self._monitor_thread.is_alive():
            self._monitor_thread.join()

    def add_job(self, job: Job) -> None:
        """Adds a new job"""

        # If arraying is turned off, just submit the job.
        # Script jobs are also not handled yet.
        if job.task.script or not self.min_array_size:
            self._submit_jobs([job])
            return

        descr = JobDescription(job)
        with self._lock:
            self.pending[descr].append(job)
            self.pending_timestamps[descr] = time.time()
            self.num_pending += 1

        self.start()

    def get_stale_descrs(self) -> List[JobDescription]:
        """Submits jobs that haven't been touched in a while"""
        currtime = time.time()
        stales = [
            descr
            for descr in self.pending
            if (currtime - self.pending_timestamps[descr] > self.stale_time)
        ]
        return stales

    def submit_pending_jobs(self, descr: JobDescription) -> None:
        # Lock, otherwise adding a job to this descr at the wrong time could
        # result in timestamps out of sync with jobs.
        with self._lock:
            jobs = self.pending.pop(descr)
            timestamp = self.pending_timestamps.pop(descr)

        # Submit at most max_array_size jobs and leave the remainder.
        if len(jobs) > self.max_array_size:
            remainder = jobs[self.max_array_size :]
            jobs = jobs[: self.max_array_size]
            self._submit_jobs(jobs)

            with self._lock:
                self.pending[descr].extend(remainder)
                self.pending_timestamps[descr] = timestamp

        elif len(jobs) < self.min_array_size:
            for job in jobs:
                self._submit_jobs([job])
        else:
            self._submit_jobs(jobs)

        self.num_pending -= len(jobs)<|MERGE_RESOLUTION|>--- conflicted
+++ resolved
@@ -69,12 +69,8 @@
 
     def __init__(
         self,
-<<<<<<< HEAD
-        executor: Any,
-=======
         submit_jobs: Callable[[List[Job]], None],
         on_error: Callable[[Exception], None],
->>>>>>> d54c55b2
         submit_interval: float,
         stale_time: float,
         min_array_size: int,
